<<<<<<< HEAD
 /*
 * Amazon FreeRTOS Test Runner V1.1.2
=======
/*
 * Amazon FreeRTOS Test Runner V1.1.4
>>>>>>> a79a2bd6
 * Copyright (C) 2018 Amazon.com, Inc. or its affiliates.  All Rights Reserved.
 *
 * Permission is hereby granted, free of charge, to any person obtaining a copy of
 * this software and associated documentation files (the "Software"), to deal in
 * the Software without restriction, including without limitation the rights to
 * use, copy, modify, merge, publish, distribute, sublicense, and/or sell copies of
 * the Software, and to permit persons to whom the Software is furnished to do so,
 * subject to the following conditions:
 *
 * The above copyright notice and this permission notice shall be included in all
 * copies or substantial portions of the Software.
 *
 * THE SOFTWARE IS PROVIDED "AS IS", WITHOUT WARRANTY OF ANY KIND, EXPRESS OR
 * IMPLIED, INCLUDING BUT NOT LIMITED TO THE WARRANTIES OF MERCHANTABILITY, FITNESS
 * FOR A PARTICULAR PURPOSE AND NONINFRINGEMENT. IN NO EVENT SHALL THE AUTHORS OR
 * COPYRIGHT HOLDERS BE LIABLE FOR ANY CLAIM, DAMAGES OR OTHER LIABILITY, WHETHER
 * IN AN ACTION OF CONTRACT, TORT OR OTHERWISE, ARISING FROM, OUT OF OR IN
 * CONNECTION WITH THE SOFTWARE OR THE USE OR OTHER DEALINGS IN THE SOFTWARE.
 *
 * http://aws.amazon.com/freertos
 * http://www.FreeRTOS.org
 */


/**
 * @file aws_test_runner.c
 * @brief The function to be called to run all the tests.
 */

/* Test runner interface includes. */
#include "aws_test_runner.h"

/* MQTT v4 header must be included if its tests are enabled. */
#if ( testrunnerFULL_MQTTv4_ENABLED == 1 )
    #include AWS_IOT_CONFIG_FILE
    #include "aws_iot_mqtt.h"
#endif

/* FreeRTOS includes. */
#include "FreeRTOS.h"
#include "task.h"

/* Unity framework includes. */
#include "unity_fixture.h"
#include "unity_internals.h"

/* Application version info. */
#include "aws_application_version.h"

const AppVersion32_t xAppFirmwareVersion =
{
    .u.x.ucMajor = APP_VERSION_MAJOR,
    .u.x.ucMinor = APP_VERSION_MINOR,
    .u.x.usBuild = APP_VERSION_BUILD,
};

char cBuffer[ testrunnerBUFFER_SIZE ];

/* Heap leak variables. */
unsigned int xHeapBefore;
unsigned int xHeapAfter;
/*-----------------------------------------------------------*/

/* This function will be generated by the test automation framework,
 * do not change the signature of it. You could, however, add or remove
 * RUN_TEST_GROUP statements.
 */
static void RunTests( void )
{
    /* Tests can be disabled in aws_test_runner_config.h */

    /* The Amazon FreeRTOS qualification program requires that Wi-Fi and TCP be the
     * first tests in this function. */
    #if ( testrunnerFULL_WIFI_ENABLED == 1 )
        RUN_TEST_GROUP( Full_WiFi );
    #endif

    #if ( testrunnnerFULL_WIFI_PROVISIONING_ENABLED == 1 )
        RUN_TEST_GROUP( Full_WiFi_Provisioning );
    #endif

    #if ( testrunnerFULL_TCP_ENABLED == 1 )
        RUN_TEST_GROUP( Full_TCP );
    #endif

    #if ( testrunnerFULL_GGD_ENABLED == 1 )
        RUN_TEST_GROUP( Full_GGD );
    #endif

    #if ( testrunnerFULL_GGD_HELPER_ENABLED == 1 )
        RUN_TEST_GROUP( Full_GGD_Helper );
    #endif

    #if ( testrunnerFULL_SHADOW_ENABLED == 1 )
        RUN_TEST_GROUP( Full_Shadow );
    #endif

    #if ( testrunnerFULL_SHADOWv4_ENABLED == 1 )

        /* The Shadow v4 tests perform their own initialization and cleanup. Clean
         * up the MQTT library here to avoid memory leaks. */
        AwsIotMqtt_Cleanup();

        RUN_TEST_GROUP( Shadow_Unit_Parser );
        RUN_TEST_GROUP( Shadow_Unit_API );
        RUN_TEST_GROUP( Shadow_System );

        /* Initialize the MQTT library for any tests that come after. */
        configASSERT( AwsIotMqtt_Init() == AWS_IOT_MQTT_SUCCESS );
    #endif /* if ( testrunnerFULL_SHADOWv4_ENABLED == 1 ) */

    #if ( testrunnerFULL_MQTTv4_ENABLED == 1 )

        /* The MQTT v4 tests perform their own initialization and cleanup. Clean
         * up the MQTT library here to avoid memory leaks. */
        AwsIotMqtt_Cleanup();

        RUN_TEST_GROUP( MQTT_Unit_Validate );
        RUN_TEST_GROUP( MQTT_Unit_Subscription );
        RUN_TEST_GROUP( MQTT_Unit_Receive );
        RUN_TEST_GROUP( MQTT_Unit_API );
        RUN_TEST_GROUP( MQTT_System );

        /* Initialize the MQTT library for any tests that come after. */
        configASSERT( AwsIotMqtt_Init() == AWS_IOT_MQTT_SUCCESS );
    #endif /* if ( testrunnerFULL_MQTTv4_ENABLED == 1 ) */

    #if ( testrunnerFULL_MQTT_STRESS_TEST_ENABLED == 1 )
        RUN_TEST_GROUP( Full_MQTT_Agent_Stress_Tests );
    #endif

    #if ( testrunnerFULL_MQTT_AGENT_ENABLED == 1 )
        RUN_TEST_GROUP( Full_MQTT_Agent );
    #endif

    #if ( testrunnerFULL_MQTT_ALPN_ENABLED == 1 )
        RUN_TEST_GROUP( Full_MQTT_Agent_ALPN );
    #endif

    #if ( testrunnerFULL_OTA_CBOR_ENABLED == 1 )
        RUN_TEST_GROUP( Full_OTA_CBOR );
    #endif

    #if ( testrunnerFULL_OTA_AGENT_ENABLED == 1 )
        RUN_TEST_GROUP( Full_OTA_AGENT );
    #endif

    #if ( testrunnerFULL_OTA_PAL_ENABLED == 1 )
        RUN_TEST_GROUP( Full_OTA_PAL );
    #endif

    #if ( testrunnerFULL_PKCS11_ENABLED == 1 )
        RUN_TEST_GROUP( Full_PKCS11_CryptoOperation );
        RUN_TEST_GROUP( Full_PKCS11_GeneralPurpose );

    #endif

    #if ( testrunnerFULL_CRYPTO_ENABLED == 1 )
        RUN_TEST_GROUP( Full_CRYPTO );
    #endif

    #if ( testrunnerFULL_TLS_ENABLED == 1 )
        RUN_TEST_GROUP( Full_TLS );
    #endif

    #if ( testrunnerFULL_CBOR_ENABLED == 1 )
        RUN_TEST_GROUP( Full_CBOR );
    #endif

    #if ( testrunnerFULL_DEFENDER_ENABLED == 1 )
        RUN_TEST_GROUP( Full_DEFENDER );
        RUN_TEST_GROUP( Full_DEFENDER_OLD );
    #endif

    #if ( testrunnerFULL_POSIX_ENABLED == 1 )
        RUN_TEST_GROUP( Full_POSIX_CLOCK );
        RUN_TEST_GROUP( Full_POSIX_MQUEUE );
        RUN_TEST_GROUP( Full_POSIX_PTHREAD );
        RUN_TEST_GROUP( Full_POSIX_SEMAPHORE );
        RUN_TEST_GROUP( Full_POSIX_TIMER );
        RUN_TEST_GROUP( Full_POSIX_UTILS );
        RUN_TEST_GROUP( Full_POSIX_UNISTD );
        RUN_TEST_GROUP( Full_POSIX_STRESS );
    #endif

    #if ( testrunnerFULL_BLE_ENABLED == 1 )
        RUN_TEST_GROUP( MQTT_Unit_BLE_Serialize );
        RUN_TEST_GROUP( Full_BLE );
    #endif

    #if ( testrunnerFULL_FREERTOS_TCP_ENABLED == 1 )
        RUN_TEST_GROUP( Full_FREERTOS_TCP );
    #endif

    #if ( testrunnerOTA_END_TO_END_ENABLED == 1 )
        extern void vStartOTAUpdateDemoTask( void );
        vStartOTAUpdateDemoTask();
    #endif

    #if ( testrunnerFULL_SERIALIZER_ENABLED == 1 )
        RUN_TEST_GROUP(Full_Serializer_CBOR);
        RUN_TEST_GROUP(Full_Serializer_JSON);
    #endif
}
/*-----------------------------------------------------------*/

void TEST_RUNNER_RunTests_task( void * pvParameters )
{
    /* Initialize unity. */
    UnityFixture.Verbose = 1;
    UnityFixture.GroupFilter = 0;
    UnityFixture.NameFilter = testrunnerTEST_FILTER;
    UnityFixture.RepeatCount = 1;

    UNITY_BEGIN();

    /* Give the print buffer time to empty */
    vTaskDelay( 500 );
    /* Measure the heap size before any tests are run. */
    #if ( testrunnerFULL_MEMORYLEAK_ENABLED == 1 )
        xHeapBefore = xPortGetFreeHeapSize();
    #endif

    RunTests();

    #if ( testrunnerFULL_MEMORYLEAK_ENABLED == 1 )

        /* Measure the heap size after tests are done running.
         * This test must run last. */

        /* Perform any global resource cleanup necessary to avoid memory leaks. */
        #ifdef testrunnerMEMORYLEAK_CLEANUP
            testrunnerMEMORYLEAK_CLEANUP();
        #endif

        /* Give the print buffer time to empty */
        vTaskDelay( 500 );
        xHeapAfter = xPortGetFreeHeapSize();
        RUN_TEST_GROUP( Full_MemoryLeak );
    #endif /* if ( testrunnerFULL_MEMORYLEAK_ENABLED == 1 ) */

    /* Currently disabled. Will be enabled after cleanup. */
    UNITY_END();

    #ifdef CODE_COVERAGE
        exit( 0 );
    #endif

    /* This task has finished.  FreeRTOS does not allow a task to run off the
     * end of its implementing function, so the task must be deleted. */
    vTaskDelete( NULL );
}
/*-----------------------------------------------------------*/<|MERGE_RESOLUTION|>--- conflicted
+++ resolved
@@ -1,10 +1,5 @@
-<<<<<<< HEAD
- /*
- * Amazon FreeRTOS Test Runner V1.1.2
-=======
 /*
  * Amazon FreeRTOS Test Runner V1.1.4
->>>>>>> a79a2bd6
  * Copyright (C) 2018 Amazon.com, Inc. or its affiliates.  All Rights Reserved.
  *
  * Permission is hereby granted, free of charge, to any person obtaining a copy of
